--- conflicted
+++ resolved
@@ -29,26 +29,8 @@
         Args::Bloom { args } => handle_args::<llm::models::Bloom>(args, None),
         Args::Gpt2 { args } => handle_args::<llm::models::Gpt2>(args, None),
         Args::GptJ { args } => handle_args::<llm::models::GptJ>(args, None),
-<<<<<<< HEAD
         Args::NeoX { args } => handle_args::<llm::models::GptNeoX>(args, None),
-=======
-        Args::NeoX {
-            args,
-            no_parallel_residual,
-        } => handle_args::<llm::models::GptNeoX>(
-            args,
-            Some(llm::models::GptNeoXOverrides {
-                use_parallel_residual: !*no_parallel_residual,
-            }),
-        ),
-        Args::RedPajama { args } => handle_args::<llm::models::GptNeoX>(
-            args,
-            Some(llm::models::GptNeoXOverrides {
-                use_parallel_residual: false,
-            }),
-        ),
         Args::Mpt { args } => handle_args::<llm::models::Mpt>(args, None),
->>>>>>> fc1d50d4
     }
 }
 
