--- conflicted
+++ resolved
@@ -18,10 +18,6 @@
 num_cpus = "1.15.0"
 once_cell = "1.17.1"
 rustyline = "11.0.0"
-<<<<<<< HEAD
-spinners = "4.1.0"
-=======
 spinners = "4.1.0"
 zstd = { version = "0.12", default-features = false }
-color-eyre = { version = "0.6.2", default-features = false }
->>>>>>> bb0d7eae
+color-eyre = { version = "0.6.2", default-features = false }