--- conflicted
+++ resolved
@@ -482,88 +482,5 @@
 /// Sets the name of a tensor.
 pub fn set_name(tensor: &Tensor, name: &str) {
     let c_name = std::ffi::CString::new(name).unwrap();
-<<<<<<< HEAD
-    unsafe {
-        sys::ggml_set_name(tensor.ptr.as_ptr(), c_name.as_ptr());
-    }
-}
-
-/// Gets the acceleration backend of a tensor.
-pub fn get_tensor_backend(tensor: &sys::ggml_tensor) -> Backend {
-    (tensor.backend as sys::ggml_backend).try_into().unwrap()
-}
-
-/// Sets the acceleration backend of a tensor.
-/// # Safety
-/// This function assumes that the tensor is valid.
-pub unsafe fn set_tensor_backend(tensor: *mut sys::ggml_tensor, backend: Backend) {
-    unsafe {
-        (*tensor).backend = backend.try_into().unwrap();
-    }
-}
-
-/// If ggml-sys is compiled with CUDA or ClBlast support, this function will tranform and offload the tensor. If not this is a no-op.
-#[allow(unused_variables)]
-pub fn accelerator_transform_tensor(tensor: &mut Tensor) {
-    #[cfg(feature = "cublas")]
-    unsafe {
-        sys::cuda::ggml_cuda_transform_tensor(tensor.data(), tensor.ptr.as_ptr());
-    }
-    #[cfg(feature = "clblast")]
-    unsafe {
-        sys::opencl::ggml_cl_transform_tensor(tensor.data(), tensor.ptr.as_ptr());
-    }
-}
-
-/// If ggml-sys is compiled with CUDA support, this function will offload the tensor to the GPU. If not this is a no-op.
-pub fn accelerator_offload_tensor(tensor: &Tensor) {
-    accelerator_offload_raw_tensor(tensor.ptr.as_ptr());
-}
-
-/// If ggml-sys is compiled with CUDA support, this function will offload the tensor to the GPU. If not this is a no-op.
-#[allow(unused_variables)]
-pub fn accelerator_offload_raw_tensor(tensor: *mut sys::ggml_tensor) {
-    #[cfg(feature = "cublas")]
-    unsafe {
-        sys::cuda::ggml_cuda_assign_buffers(tensor);
-    }
-}
-
-/// If ggml-sys is compiled with CUDA support, this function will offload the tensor to the GPU. If not this is a no-op.
-#[allow(unused_variables)]
-pub fn accelerator_offload_tensor_no_scratch(tensor: &Tensor) {
-    #[cfg(feature = "cublas")]
-    unsafe {
-        sys::cuda::ggml_cuda_assign_buffers_no_scratch(tensor.ptr.as_ptr());
-    }
-}
-
-///  Sets the scratch size for the GPU. If ggml-sys is compiled with CUDA support, this function will set the scratch size. If not this is a no-op.
-#[allow(unused_variables)]
-pub fn accelerator_set_scratch_size(size: usize) {
-    #[cfg(feature = "cublas")]
-    unsafe {
-        sys::cuda::ggml_cuda_set_scratch_size(size);
-    }
-}
-
-///Initialize the accelerator. If ggml-sys is compiled with CUDA or ClBlast support, this function will initialize the accelerator. If not this is a no-op.
-#[allow(unused_variables)]
-pub fn accelerator_initialize(device: i32) {
-    #[cfg(feature = "cublas")]
-    unsafe {
-        //TODO: Make this configurable
-        sys::cuda::ggml_init_cublas();
-        sys::cuda::ggml_cuda_set_main_device(device);
-        let split = 1.0f32;
-        sys::cuda::ggml_cuda_set_tensor_split(&split as *const f32);
-    }
-
-    #[cfg(feature = "clblast")]
-    unsafe {
-        sys::opencl::ggml_cl_init();
-    }
-=======
     unsafe { sys::ggml_set_name(tensor.ptr.as_ptr(), c_name.as_ptr()) };
->>>>>>> 9123171a
 }