--- conflicted
+++ resolved
@@ -1,10 +1,3 @@
-<<<<<<< HEAD
-use llm::{
-    load_progress_callback_stdout as load_callback, InferenceFeedback, InferenceRequest,
-    InferenceResponse, ModelArchitecture, VocabularySource,
-};
-=======
->>>>>>> 73e5bb30
 use std::{convert::Infallible, io::Write, path::Path};
 
 fn main() {
@@ -27,7 +20,7 @@
     let model = llm::load_dynamic(
         model_architecture,
         model_path,
-        VocabularySource::ModelFile,
+        llm::VocabularySource::ModelFile,
         Default::default(),
         overrides,
         llm::load_progress_callback_stdout,
